from fastapi import APIRouter, HTTPException, Depends
from app.db.database import get_db
from app.schemas.event import EventCreate, EventOut
from app.schemas.pagination import PaginatedResponse
from app.models.event import Event
from sqlalchemy.orm import Session
from typing import List, Optional, Dict, Any
from app.utils.security import get_current_user
from app.models.user import User
from datetime import datetime
from app.services.event_provider import fetch_ticketmaster_events, fetch_university_events
from fastapi.encoders import jsonable_encoder
import math


router = APIRouter()

# Helper function to format events response
def format_events(events, limit, offset) -> Dict[str, Any]:
    return {
        "total": len(events),
        "limit": limit,
        "offset": offset,
        "events": [
            {**jsonable_encoder(e), "booking_url": e.url}
            for e in events[offset:offset + limit]
        ]
    }


# Create an event (admin only)
@router.post("/", response_model=EventOut)
def create_event(event: EventCreate, db: Session = Depends(get_db),
                 current_user: User = Depends(get_current_user)):
    if not getattr(current_user, "is_admin", False):
        raise HTTPException(status_code=403, detail="Not authorized to create events")
    db_event = Event(**event.dict())
    db.add(db_event)
    db.commit()
    db.refresh(db_event)
    return db_event


# List events (with fallbacks)
@router.get("/", response_model=PaginatedResponse[EventOut])
def list_events(
    db: Session = Depends(get_db),
    current_user: User = Depends(get_current_user),
    radius: Optional[int] = 50,
    limit: int = 10, 
    offset: int = 0
):
    query = db.query(Event)
    total = 0

    # Nearby events first (if user has coordinates)
    if current_user.latitude and current_user.longitude:
        events = query.all()
        nearby = [
            e for e in events if e.latitude and e.longitude and
            haversine(current_user.latitude, current_user.longitude, e.latitude, e.longitude) <= radius
        ]
        total = len(nearby)
        if nearby:
            return format_events(nearby, limit, offset)

    # Fallback to same city
    if current_user.city:
        city_events = query.filter(Event.city == current_user.city).all()
        total = len(city_events)
        if city_events:
            return format_events(city_events, limit, offset)

    # Fallback to same country
    if current_user.country:
        country_events = query.filter(Event.country == current_user.country).all()
        total = len(country_events)
        if country_events:
            return format_events(country_events, limit, offset)

    # Final fallback latest events
    latest = query.order_by(Event.start_time.desc()).all()
    total = len(latest)
    return format_events(latest, limit, offset)


# Get event by ID
@router.get("/{event_id}", response_model=EventOut)
def get_event(event_id: int, db: Session = Depends(get_db)):
    event = db.get(Event, event_id)
    if not event:
        raise HTTPException(status_code=404, detail="Event not found")
    return event

# Update an event (admin only)
@router.put("/{event_id}", response_model=EventOut)
def update_event(event_id: int, event: EventCreate, db: Session = Depends(get_db),
                 current_user: User = Depends(get_current_user)):
    if not getattr(current_user, "is_admin", False):
        raise HTTPException(status_code=403, detail="Not authorized to update events")
<<<<<<< HEAD
    try:
        db_event = db.get(Event, event_id)
        if not db_event:
            raise HTTPException(status_code=404, detail="Event not found")
        for field, value in event.dict().items():
            setattr(db_event, field, value)
        db.commit()
        db.refresh(db_event)
        return db_event
    except Exception as e:
        db.rollback()
        raise HTTPException(status_code=500, detail=f"Failed to update event: { str(e)}")
=======
    
    db_event = db.query(Event).filter(Event.id == event_id).first()
    if not db_event:
        raise HTTPException(status_code=404, detail="Event not found")
    
    db_event.title = event.title
    db_event.description = event.description
    db_event.start_time = event.start_time
    db_event.end_time = event.end_time
    db_event.latitude = event.latitude
    db_event.longitude = event.longitude
    db_event.city = event.city
    db_event.country = event.country
    db.commit()
    db.refresh(db_event)
    return db_event
>>>>>>> 0c7cc318

# Delete an event (admin only)
@router.delete("/{event_id}")
def delete_event(event_id: int, db: Session = Depends(get_db),
                 current_user: User = Depends(get_current_user)):
    if not getattr(current_user, "is_admin", False):
        raise HTTPException(status_code=403, detail="Not authorized to delete events")
    
    db_event = db.query(Event).filter(Event.id == event_id).first()
    if not db_event:
        raise HTTPException(status_code=404, detail="Event not found")
    
    db.delete(db_event)
    db.commit()
    return {"message": "Event deleted"}

# Refresh from third party providers
@router.post("/refresh")
def refresh_events(db: Session = Depends(get_db),
                   current_user: User = Depends(get_current_user)):
    if not getattr(current_user, "is_admin", False):
        raise HTTPException(status_code=403, detail="Not authorized to refresh events")

    try:
<<<<<<< HEAD
        db_event = db.get(Event, event_id)
        if not db_event:
            raise HTTPException(status_code=404, detail="Event not found")
        db.delete(db_event)
        db.commit()
        return {"message": "Event deleted"}
=======
        added_ticketmaster = fetch_ticketmaster_events()
        added_university = fetch_university_events(
            "https://www.cl.cam.ac.uk/seminars/rss.xml", source="Cambridge CS"
            )
        return {
            "status": "ok",
            "ticketmaster": added_ticketmaster,
            "university": added_university
        }
>>>>>>> 0c7cc318
    except Exception as e:
        raise HTTPException(status_code=500, detail=f"Failed to refresh events: { str(e)}")

# Refresh from third party providers
@router.post("/refresh")
def refresh_events(db: Session = Depends(get_db),
                   current_user: User = Depends(get_current_user)):
    if not getattr(current_user, "is_admin", False):
        raise HTTPException(status_code=403, detail="Not authorized to refresh events")

    try:
        added_ticketmaster = fetch_ticketmaster_events()
        added_university = fetch_university_events(
            "https://www.cl.cam.ac.uk/seminars/rss.xml", source="Cambridge CS"
            )
        return {
            "status": "ok",
            "ticketmaster": added_ticketmaster,
            "university": added_university
        }
    except Exception as e:
        raise HTTPException(status_code=500, detail=f"Failed to refresh events: { str(e)}")

# Distance helper function (haversine)
def haversine(lat1, lon1, lat2, lon2):
    R = 6371  # Earth's radius in kilometers
    phi1, phi2 = math.radians(lat1), math.radians(lat2)
    delta_phi = math.radians(lat2 - lat1)
    delta_lambda = math.radians(lon2 - lon1)

    a = math.sin(delta_phi / 2)**2 + math.cos(phi1) * math.cos(phi2) * math.sin(delta_lambda / 2)**2
    c = 2 * math.atan2(math.sqrt(a), math.sqrt(1 - a))
    return R * c<|MERGE_RESOLUTION|>--- conflicted
+++ resolved
@@ -98,7 +98,6 @@
                  current_user: User = Depends(get_current_user)):
     if not getattr(current_user, "is_admin", False):
         raise HTTPException(status_code=403, detail="Not authorized to update events")
-<<<<<<< HEAD
     try:
         db_event = db.get(Event, event_id)
         if not db_event:
@@ -111,24 +110,6 @@
     except Exception as e:
         db.rollback()
         raise HTTPException(status_code=500, detail=f"Failed to update event: { str(e)}")
-=======
-    
-    db_event = db.query(Event).filter(Event.id == event_id).first()
-    if not db_event:
-        raise HTTPException(status_code=404, detail="Event not found")
-    
-    db_event.title = event.title
-    db_event.description = event.description
-    db_event.start_time = event.start_time
-    db_event.end_time = event.end_time
-    db_event.latitude = event.latitude
-    db_event.longitude = event.longitude
-    db_event.city = event.city
-    db_event.country = event.country
-    db.commit()
-    db.refresh(db_event)
-    return db_event
->>>>>>> 0c7cc318
 
 # Delete an event (admin only)
 @router.delete("/{event_id}")
@@ -153,14 +134,6 @@
         raise HTTPException(status_code=403, detail="Not authorized to refresh events")
 
     try:
-<<<<<<< HEAD
-        db_event = db.get(Event, event_id)
-        if not db_event:
-            raise HTTPException(status_code=404, detail="Event not found")
-        db.delete(db_event)
-        db.commit()
-        return {"message": "Event deleted"}
-=======
         added_ticketmaster = fetch_ticketmaster_events()
         added_university = fetch_university_events(
             "https://www.cl.cam.ac.uk/seminars/rss.xml", source="Cambridge CS"
@@ -170,7 +143,6 @@
             "ticketmaster": added_ticketmaster,
             "university": added_university
         }
->>>>>>> 0c7cc318
     except Exception as e:
         raise HTTPException(status_code=500, detail=f"Failed to refresh events: { str(e)}")
 
